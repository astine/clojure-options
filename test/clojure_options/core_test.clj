(ns clojure-options.core-test
  (:require [clojure.test :refer :all]
            [clojure-options.core :refer :all]))

(def token-set-one
  ["-afgo.txt" "--alpha" "stay.txt" "--file" "return.txt" "loop.txt" "--" "foo" "bar" "baz"])

(def token-set-two
  ["-afgo.txt" "--alpha=stay.txt" "--file" "return.txt" "--" "foo" "bar" "baz"])

(def token-set-three
  ["-f12.3" "--alpha" "123" "--file" "12.3" "loop.txt" "--" "foo" "bar" "baz"])

(def token-set-four
  ["-h"])

(deftest getopts-test
  (testing "getopts"
    (is (= (getopts token-set-one "af:j" ["alpha" "file="])
           ["a" "f" "go.txt" "alpha" "file" "return.txt" "--" "stay.txt" "loop.txt" "foo" "bar" "baz"]))
    (is (= (getopts token-set-one "af:j" ["alpha=" "file="])
           ["a" "f" "go.txt" "alpha" "stay.txt" "file" "return.txt" "--" "loop.txt" "foo" "bar" "baz"]))
    (is (= (getopts token-set-one "a:f:j" ["alpha" "file="])
           ["a" "fgo.txt" "alpha" "file" "return.txt" "--" "stay.txt" "loop.txt" "foo" "bar" "baz"]))
    (is (= (getopts token-set-two "a:f:j" ["alpha=" "file="])
           ["a" "fgo.txt" "alpha" "stay.txt" "file" "return.txt" "--" "foo" "bar" "baz"])))
  (testing "getopts parsing exceptions"
    (is (thrown-with-msg? clojure.lang.ExceptionInfo
                          #"Warning: Used '=' with option that doesn't take a parameter: '--alpha'"
                          (getopts token-set-two "a:f:j" ["alpha" "file="])))
    (is (thrown-with-msg? clojure.lang.ExceptionInfo
                          #"Warning: Invalid option: '--alpha'"
                          (getopts token-set-two "a:f:j" ["file="])))
    (is (thrown-with-msg? clojure.lang.ExceptionInfo
                          #"Warning: Invalid option: '-a'"
                          (getopts token-set-two "f:j" ["alpha=" "file="])))
    ))

(deftest let-cli-options-test
  (testing "let-cli-options"
    (is (= (let-cli-options [alpha ^String file & free] token-set-one [alpha file free])
           [true "return.txt" ["stay.txt" "loop.txt" "foo" "bar" "baz"]]))
    (is (= (let-cli-options [^String alpha ^String file & free] token-set-two [alpha file free])
           ["stay.txt" "return.txt" ["foo" "bar" "baz"]]))
    (is (= (let-cli-options [^long alpha ^double file & free] token-set-three [alpha file free])
           [123 12.3 ["loop.txt" "foo" "bar" "baz"]])))
  (testing "let-cli-options help"
    (is (= (with-out-str (let-cli-options [^{:doc "This is an option"} ^long alpha ^{:default "text.txt" :tag String} file & free] token-set-four [alpha file free]))
           "Usage: Executable Name [-a | --alpha=<alpha>] [-f | --file=<file>] [-h | --help]

  The following are the available options for this application.

Options:
  -a --alpha NUM             This is an option
  -f --file STRING text.txt  
  -h --help                  Show usage summary
"))
    (is (= (with-out-str (let-cli-options [^{:doc "This is an option"} ^String alpha & free] token-set-one [alpha free]))
           "Warning: Invalid option: '--file'
Usage: Executable Name [-a | --alpha=<alpha>] [-h | --help]

  The following are the available options for this application.

Options:
  -a --alpha STRING  This is an option
  -h --help          Show usage summary
"))
    (is (= (with-out-str (let-cli-options [^{:doc "This is an option"} ^long alpha ^long file & free] token-set-one [alpha free]))
           "Error parsing parameter: Invalid long integer: stay.txt
Usage: Executable Name [-a | --alpha=<alpha>] [-f | --file=<file>] [-h | --help]

  The following are the available options for this application.

Options:
  -a --alpha NUM  This is an option
  -f --file NUM   
  -h --help       Show usage summary
"))
    ))

(defmain [alpha beta gamma ^String epsilon]
  [alpha beta gamma epsilon])

(deftest defmain-test
  (testing "defmain"
<<<<<<< HEAD
    (is (= (-main ["-a" "-b"]) [true true nil nil]))
    (is (= (-main ["-ab"]) [true true nil nil]))
    (is (= (-main ["-eab"]) [nil nil nil "ab"]))
    (is (= (-main ["-a" "--epsilon" "foo"]) [true nil nil "foo"]))
    (is (= (-main []) [nil nil nil nil]))))

=======
    (is (= (-main "-a" "-b") [true true nil nil]))))

>>>>>>> a6b3338c
<|MERGE_RESOLUTION|>--- conflicted
+++ resolved
@@ -1,96 +1,90 @@
-(ns clojure-options.core-test
-  (:require [clojure.test :refer :all]
-            [clojure-options.core :refer :all]))
-
-(def token-set-one
-  ["-afgo.txt" "--alpha" "stay.txt" "--file" "return.txt" "loop.txt" "--" "foo" "bar" "baz"])
-
-(def token-set-two
-  ["-afgo.txt" "--alpha=stay.txt" "--file" "return.txt" "--" "foo" "bar" "baz"])
-
-(def token-set-three
-  ["-f12.3" "--alpha" "123" "--file" "12.3" "loop.txt" "--" "foo" "bar" "baz"])
-
-(def token-set-four
-  ["-h"])
-
-(deftest getopts-test
-  (testing "getopts"
-    (is (= (getopts token-set-one "af:j" ["alpha" "file="])
-           ["a" "f" "go.txt" "alpha" "file" "return.txt" "--" "stay.txt" "loop.txt" "foo" "bar" "baz"]))
-    (is (= (getopts token-set-one "af:j" ["alpha=" "file="])
-           ["a" "f" "go.txt" "alpha" "stay.txt" "file" "return.txt" "--" "loop.txt" "foo" "bar" "baz"]))
-    (is (= (getopts token-set-one "a:f:j" ["alpha" "file="])
-           ["a" "fgo.txt" "alpha" "file" "return.txt" "--" "stay.txt" "loop.txt" "foo" "bar" "baz"]))
-    (is (= (getopts token-set-two "a:f:j" ["alpha=" "file="])
-           ["a" "fgo.txt" "alpha" "stay.txt" "file" "return.txt" "--" "foo" "bar" "baz"])))
-  (testing "getopts parsing exceptions"
-    (is (thrown-with-msg? clojure.lang.ExceptionInfo
-                          #"Warning: Used '=' with option that doesn't take a parameter: '--alpha'"
-                          (getopts token-set-two "a:f:j" ["alpha" "file="])))
-    (is (thrown-with-msg? clojure.lang.ExceptionInfo
-                          #"Warning: Invalid option: '--alpha'"
-                          (getopts token-set-two "a:f:j" ["file="])))
-    (is (thrown-with-msg? clojure.lang.ExceptionInfo
-                          #"Warning: Invalid option: '-a'"
-                          (getopts token-set-two "f:j" ["alpha=" "file="])))
-    ))
-
-(deftest let-cli-options-test
-  (testing "let-cli-options"
-    (is (= (let-cli-options [alpha ^String file & free] token-set-one [alpha file free])
-           [true "return.txt" ["stay.txt" "loop.txt" "foo" "bar" "baz"]]))
-    (is (= (let-cli-options [^String alpha ^String file & free] token-set-two [alpha file free])
-           ["stay.txt" "return.txt" ["foo" "bar" "baz"]]))
-    (is (= (let-cli-options [^long alpha ^double file & free] token-set-three [alpha file free])
-           [123 12.3 ["loop.txt" "foo" "bar" "baz"]])))
-  (testing "let-cli-options help"
-    (is (= (with-out-str (let-cli-options [^{:doc "This is an option"} ^long alpha ^{:default "text.txt" :tag String} file & free] token-set-four [alpha file free]))
-           "Usage: Executable Name [-a | --alpha=<alpha>] [-f | --file=<file>] [-h | --help]
-
-  The following are the available options for this application.
-
-Options:
-  -a --alpha NUM             This is an option
-  -f --file STRING text.txt  
-  -h --help                  Show usage summary
-"))
-    (is (= (with-out-str (let-cli-options [^{:doc "This is an option"} ^String alpha & free] token-set-one [alpha free]))
-           "Warning: Invalid option: '--file'
-Usage: Executable Name [-a | --alpha=<alpha>] [-h | --help]
-
-  The following are the available options for this application.
-
-Options:
-  -a --alpha STRING  This is an option
-  -h --help          Show usage summary
-"))
-    (is (= (with-out-str (let-cli-options [^{:doc "This is an option"} ^long alpha ^long file & free] token-set-one [alpha free]))
-           "Error parsing parameter: Invalid long integer: stay.txt
-Usage: Executable Name [-a | --alpha=<alpha>] [-f | --file=<file>] [-h | --help]
-
-  The following are the available options for this application.
-
-Options:
-  -a --alpha NUM  This is an option
-  -f --file NUM   
-  -h --help       Show usage summary
-"))
-    ))
-
-(defmain [alpha beta gamma ^String epsilon]
-  [alpha beta gamma epsilon])
-
-(deftest defmain-test
-  (testing "defmain"
-<<<<<<< HEAD
-    (is (= (-main ["-a" "-b"]) [true true nil nil]))
-    (is (= (-main ["-ab"]) [true true nil nil]))
-    (is (= (-main ["-eab"]) [nil nil nil "ab"]))
-    (is (= (-main ["-a" "--epsilon" "foo"]) [true nil nil "foo"]))
-    (is (= (-main []) [nil nil nil nil]))))
-
-=======
-    (is (= (-main "-a" "-b") [true true nil nil]))))
-
->>>>>>> a6b3338c
+(ns clojure-options.core-test
+  (:require [clojure.test :refer :all]
+            [clojure-options.core :refer :all]))
+
+(def token-set-one
+  ["-afgo.txt" "--alpha" "stay.txt" "--file" "return.txt" "loop.txt" "--" "foo" "bar" "baz"])
+
+(def token-set-two
+  ["-afgo.txt" "--alpha=stay.txt" "--file" "return.txt" "--" "foo" "bar" "baz"])
+
+(def token-set-three
+  ["-f12.3" "--alpha" "123" "--file" "12.3" "loop.txt" "--" "foo" "bar" "baz"])
+
+(def token-set-four
+  ["-h"])
+
+(deftest getopts-test
+  (testing "getopts"
+    (is (= (getopts token-set-one "af:j" ["alpha" "file="])
+           ["a" "f" "go.txt" "alpha" "file" "return.txt" "--" "stay.txt" "loop.txt" "foo" "bar" "baz"]))
+    (is (= (getopts token-set-one "af:j" ["alpha=" "file="])
+           ["a" "f" "go.txt" "alpha" "stay.txt" "file" "return.txt" "--" "loop.txt" "foo" "bar" "baz"]))
+    (is (= (getopts token-set-one "a:f:j" ["alpha" "file="])
+           ["a" "fgo.txt" "alpha" "file" "return.txt" "--" "stay.txt" "loop.txt" "foo" "bar" "baz"]))
+    (is (= (getopts token-set-two "a:f:j" ["alpha=" "file="])
+           ["a" "fgo.txt" "alpha" "stay.txt" "file" "return.txt" "--" "foo" "bar" "baz"])))
+  (testing "getopts parsing exceptions"
+    (is (thrown-with-msg? clojure.lang.ExceptionInfo
+                          #"Warning: Used '=' with option that doesn't take a parameter: '--alpha'"
+                          (getopts token-set-two "a:f:j" ["alpha" "file="])))
+    (is (thrown-with-msg? clojure.lang.ExceptionInfo
+                          #"Warning: Invalid option: '--alpha'"
+                          (getopts token-set-two "a:f:j" ["file="])))
+    (is (thrown-with-msg? clojure.lang.ExceptionInfo
+                          #"Warning: Invalid option: '-a'"
+                          (getopts token-set-two "f:j" ["alpha=" "file="])))
+    ))
+
+(deftest let-cli-options-test
+  (testing "let-cli-options"
+    (is (= (let-cli-options [alpha ^String file & free] token-set-one [alpha file free])
+           [true "return.txt" ["stay.txt" "loop.txt" "foo" "bar" "baz"]]))
+    (is (= (let-cli-options [^String alpha ^String file & free] token-set-two [alpha file free])
+           ["stay.txt" "return.txt" ["foo" "bar" "baz"]]))
+    (is (= (let-cli-options [^long alpha ^double file & free] token-set-three [alpha file free])
+           [123 12.3 ["loop.txt" "foo" "bar" "baz"]])))
+  (testing "let-cli-options help"
+    (is (= (with-out-str (let-cli-options [^{:doc "This is an option"} ^long alpha ^{:default "text.txt" :tag String} file & free] token-set-four [alpha file free]))
+           "Usage: Executable Name [-a | --alpha=<alpha>] [-f | --file=<file>] [-h | --help]
+
+  The following are the available options for this application.
+
+Options:
+  -a --alpha NUM             This is an option
+  -f --file STRING text.txt  
+  -h --help                  Show usage summary
+"))
+    (is (= (with-out-str (let-cli-options [^{:doc "This is an option"} ^String alpha & free] token-set-one [alpha free]))
+           "Warning: Invalid option: '--file'
+Usage: Executable Name [-a | --alpha=<alpha>] [-h | --help]
+
+  The following are the available options for this application.
+
+Options:
+  -a --alpha STRING  This is an option
+  -h --help          Show usage summary
+"))
+    (is (= (with-out-str (let-cli-options [^{:doc "This is an option"} ^long alpha ^long file & free] token-set-one [alpha free]))
+           "Error parsing parameter: Invalid long integer: stay.txt
+Usage: Executable Name [-a | --alpha=<alpha>] [-f | --file=<file>] [-h | --help]
+
+  The following are the available options for this application.
+
+Options:
+  -a --alpha NUM  This is an option
+  -f --file NUM   
+  -h --help       Show usage summary
+"))
+    ))
+
+(defmain [alpha beta gamma ^String epsilon]
+  [alpha beta gamma epsilon])
+
+(deftest defmain-test
+  (testing "defmain"
+    (is (= (-main "-a" "-b") [true true nil nil]))
+    (is (= (-main "-ab") [true true nil nil]))
+    (is (= (-main "-eab") [nil nil nil "ab"]))
+    (is (= (-main "-a" "--epsilon" "foo") [true nil nil "foo"]))
+    (is (= (-main ) [nil nil nil nil]))))